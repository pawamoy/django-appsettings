# -*- coding: utf-8 -*-

<<<<<<< HEAD
u"""Django AppSettings package."""

from django.core.exceptions import ImproperlyConfigured

import six

from .settings import (
    BooleanListSetting, BooleanSetSetting, BooleanSetting, DictSetting,
    FloatListSetting, FloatSetSetting, FloatSetting, ImportedObjectSetting,
    IntegerListSetting, IntegerSetSetting, IntegerSetting, ListSetting,
    PositiveFloatSetting, PositiveIntegerSetting, SetSetting, Setting,
    StringListSetting, StringSetSetting, StringSetting)

__all__ = (
    'BooleanListSetting', 'BooleanSetSetting', 'BooleanSetting', 'DictSetting',
    'FloatListSetting', 'FloatSetSetting', 'FloatSetting',
    'ImportedObjectSetting', 'IntegerListSetting', 'IntegerSetSetting',
    'IntegerSetting', 'ListSetting', 'PositiveFloatSetting',
    'PositiveIntegerSetting', 'SetSetting', 'Setting', 'StringListSetting',
    'StringSetSetting', 'StringSetting')

__version__ = '0.2.5'


class _Metaclass(type):
    """``AppSettings``'s metaclass."""

    def __new__(mcs, cls, bases, dct):
        """
        New method.

        Args:
            cls (str): class name.
            bases (tuple): base classes to inherit from.
            dct (dict): class attributes.

        Returns:
            class: the new created class.
        """
        new_attr = {}
        _meta = dct.pop('Meta', type('Meta', (), {'setting_prefix': ''}))()
        _meta.settings = []

        for name, val in dct.items():
            if isinstance(val, Setting):
                _meta.settings.append(name)
                # populate name
                if val.name is None:
                    val.name = name.upper()
                # populate prefix
                if val.prefix is None:
                    val.prefix = _meta.setting_prefix
                # add getter
                # new_attr['get_%s' % name] = val.get
                # add checker
                # new_attr['check_%s' % name] = val.check
            new_attr[name] = val
        new_attr['_meta'] = _meta

        return super(_Metaclass, mcs).__new__(mcs, cls, bases, new_attr)

    def __init__(cls, name, bases, dct):
        """
        Initialization method.

        Args:
            name (str): class name.
            bases (tuple): base classes to inherit from.
            dct (dict): class attributes.
        """
        super(_Metaclass, cls).__init__(name, bases, dct)


class AppSettings(six.with_metaclass(_Metaclass)):
    """Base class for application settings."""

    def __init__(self):
        """
        Initialization method.

        Instantiation will replace every class-declared settings with
        the result of their ``get`` method.
        """
        for setting in self._meta.settings:
            setattr(self, setting, getattr(
                self.__class__, '%s' % setting).get())

    @classmethod
    def check(cls):
        """
        Class method to check every settings.

        Will raise an ``ImproperlyConfigured`` exception with explanation.
        """
        exceptions = []
        for setting in cls._meta.settings:
            try:
                getattr(cls, '%s' % setting).check()
            # pylama:ignore=W0703
            except Exception as e:
                exceptions.append(str(e))
        if exceptions:
            raise ImproperlyConfigured('\n'.join(exceptions))
=======
u"""Django AppSettings package."""
>>>>>>> 9c439678
<|MERGE_RESOLUTION|>--- conflicted
+++ resolved
@@ -1,6 +1,5 @@
 # -*- coding: utf-8 -*-
 
-<<<<<<< HEAD
 u"""Django AppSettings package."""
 
 from django.core.exceptions import ImproperlyConfigured
@@ -22,7 +21,6 @@
     'PositiveIntegerSetting', 'SetSetting', 'Setting', 'StringListSetting',
     'StringSetSetting', 'StringSetting')
 
-__version__ = '0.2.5'
 
 
 class _Metaclass(type):
@@ -103,7 +101,4 @@
             except Exception as e:
                 exceptions.append(str(e))
         if exceptions:
-            raise ImproperlyConfigured('\n'.join(exceptions))
-=======
-u"""Django AppSettings package."""
->>>>>>> 9c439678
+            raise ImproperlyConfigured('\n'.join(exceptions))