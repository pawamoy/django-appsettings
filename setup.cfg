--- conflicted
+++ resolved
@@ -7,7 +7,7 @@
 universal = 1
 
 [tool:pytest]
-norecursedirs = 
+norecursedirs =
 	.git
 	.tox
 	.env
@@ -15,11 +15,11 @@
 	build
 	south_migrations
 	migrations
-python_files = 
+python_files =
 	test_*.py
 	*_test.py
 	tests.py
-addopts = 
+addopts =
 	-rxEfsw
 	--strict
 	--doctest-modules
@@ -46,11 +46,7 @@
 [pylama]
 skip = .tox/*,.env/*,*/migrations/*,docs/*,tests/*
 linters = radon,mccabe,pylint,pyflakes,pycodestyle,pydocstyle,isort,gjslint
-<<<<<<< HEAD
-ignore = E0100,D203,W0622,E0401,C0305,D212,W0235
-=======
-ignore = E0100,D203,W0622,E0401,C0305,D212,D105
->>>>>>> 894ed2c4
+ignore = E0100,D203,W0622,E0401,C0305,D212,D105,W0235
 
 [pylama:pycodestyle]
 max_line_length = 79
@@ -59,13 +55,13 @@
 max_line_length = 79
 
 [coverage:paths]
-source = 
+source =
 	src/appsettings
 	*/site-packages/appsettings
 
 [coverage:run]
 branch = true
-source = 
+source =
 	appsettings
 	tests
 parallel = true
@@ -73,7 +69,7 @@
 [coverage:report]
 show_missing = true
 precision = 2
-omit = 
+omit =
 	*migrations*
 	tests/*
 
@@ -81,4 +77,4 @@
 
 [bumpversion:file:docs/conf.py]
 
-[bumpversion:file:src/appsettings/__init__.py]
+[bumpversion:file:src/appsettings/__init__.py]