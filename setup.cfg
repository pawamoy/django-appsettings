[bumpversion]
current_version = 0.2.5
commit = True
tag = True

[bdist_wheel]
universal = 1

[tool:pytest]
norecursedirs = 
	.git
	.tox
	.env
	dist
	build
	south_migrations
	migrations
python_files = 
	test_*.py
	*_test.py
	tests.py
addopts = 
	-rxEfsw
	--strict
	--doctest-modules
	--doctest-glob=\*.rst
	--tb=short

[isort]
line_length = 79
not_skip = __init__.py
skip = migrations,south_migrations
multi_line_output = 4
force_single_line = False
balanced_wrapping = True
default_section = THIRDPARTY
forced_separate = test_appsettings
known_django = django
known_pandas = pandas,numpy
known_first_party = appsettings
sections = FUTURE,STDLIB,PANDAS,DJANGO,THIRDPARTY,FIRSTPARTY,LOCALFOLDER

[style]
column_limit = 79

<<<<<<< HEAD
[pylama]
skip = .tox/*,.env/*,*/migrations/*,docs/*,tests/*
linters = radon,mccabe,pylint,pyflakes,pycodestyle,pydocstyle,isort,gjslint
ignore = E0100,D203,W0622,E0401,C0305,D212,D105,W0235,W0511,C0301

[pylama:pycodestyle]
max_line_length = 79

[pylama:pylint]
max_line_length = 79

=======
>>>>>>> 9c439678
[coverage:paths]
source = 
	src/appsettings
	*/site-packages/appsettings

[coverage:run]
branch = true
source = 
	appsettings
	tests
parallel = true

[coverage:report]
show_missing = true
precision = 2
omit = 
	*migrations*
	tests/*

[bumpversion:file:setup.py]

[bumpversion:file:docs/conf.py]
<|MERGE_RESOLUTION|>--- conflicted
+++ resolved
@@ -7,7 +7,7 @@
 universal = 1
 
 [tool:pytest]
-norecursedirs = 
+norecursedirs =
 	.git
 	.tox
 	.env
@@ -15,11 +15,11 @@
 	build
 	south_migrations
 	migrations
-python_files = 
+python_files =
 	test_*.py
 	*_test.py
 	tests.py
-addopts = 
+addopts =
 	-rxEfsw
 	--strict
 	--doctest-modules
@@ -43,28 +43,14 @@
 [style]
 column_limit = 79
 
-<<<<<<< HEAD
-[pylama]
-skip = .tox/*,.env/*,*/migrations/*,docs/*,tests/*
-linters = radon,mccabe,pylint,pyflakes,pycodestyle,pydocstyle,isort,gjslint
-ignore = E0100,D203,W0622,E0401,C0305,D212,D105,W0235,W0511,C0301
-
-[pylama:pycodestyle]
-max_line_length = 79
-
-[pylama:pylint]
-max_line_length = 79
-
-=======
->>>>>>> 9c439678
 [coverage:paths]
-source = 
+source =
 	src/appsettings
 	*/site-packages/appsettings
 
 [coverage:run]
 branch = true
-source = 
+source =
 	appsettings
 	tests
 parallel = true
@@ -72,10 +58,10 @@
 [coverage:report]
 show_missing = true
 precision = 2
-omit = 
+omit =
 	*migrations*
 	tests/*
 
 [bumpversion:file:setup.py]
 
-[bumpversion:file:docs/conf.py]
+[bumpversion:file:docs/conf.py]