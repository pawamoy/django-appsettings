# -*- coding: utf-8 -*-

"""Main test script."""
from django.core.exceptions import ImproperlyConfigured
from django.test import TestCase, override_settings

import pytest

<<<<<<< HEAD
import appsettings

=======
from django.test import TestCase
>>>>>>> f7689884

def check_int(name, value):
    """Example checker function."""
    if not isinstance(value, int):
        raise ValueError('%s must be int' % name)


def transform(value):
    """Example transformer function."""
    if value:
        return 'OK'
    return 'NOT OK'


class AppSettingsExample(appsettings.AppSettings):
    """Example AppSettings class."""

    s1 = appsettings.Setting()
    s2 = appsettings.Setting(name='hey')
    s3 = appsettings.Setting(default=1)
    s4 = appsettings.Setting(checker=check_int)
    s5 = appsettings.Setting(transformer=transform)
    s6 = appsettings.Setting(prefix='other')

    class Meta:
        """AppSettings' Meta class."""

        setting_prefix = 'prefix_'


class MainTestCase(TestCase):
    """Main Django test case."""

    def setUp(self):
        """Setup method."""
        self.package = appsettings

    def test_hasttr(self):
        """Main test method."""
<<<<<<< HEAD
        settings = AppSettingsExample()
        for setting in ('s1', 's2', 's3', 's4', 's5'):
            assert hasattr(AppSettingsExample, 'get_%s' % setting)
            assert callable(getattr(AppSettingsExample, 'get_%s' % setting))
            assert hasattr(AppSettingsExample, 'check_%s' % setting)
            assert callable(getattr(AppSettingsExample, 'check_%s' % setting))
            assert hasattr(settings, setting)

    def test_get_methods(self):
        """Test static get methods."""
        assert AppSettingsExample.get_s1() is None
        assert AppSettingsExample.get_s2() is None
        assert AppSettingsExample.get_s3() == 1
        assert AppSettingsExample.get_s4() is None
        assert AppSettingsExample.get_s5() == 'NOT OK'
        assert AppSettingsExample.get_s6() is None

    def test_check_methods(self):
        """Test static check methods."""
        assert AppSettingsExample.check_s1() is None
        with pytest.raises(ValueError):
            AppSettingsExample.check_s4()
        with pytest.raises(ImproperlyConfigured):
            AppSettingsExample.check()
        assert appsettings.AppSettings.check() is None

    def test_get_return_equals_instance_attr(self):
        """Test static get methods return same thing as instance attributes."""
        settings = AppSettingsExample()
        assert AppSettingsExample.get_s1() == settings.s1
        assert AppSettingsExample.get_s2() == settings.s2
        assert AppSettingsExample.get_s3() == settings.s3
        assert AppSettingsExample.get_s4() == settings.s4
        assert AppSettingsExample.get_s5() == settings.s5
        assert AppSettingsExample.get_s6() == settings.s6

    def test_independent_from_order(self):
        """Test get methods do not depend on instantiation/import order."""
        got = [AppSettingsExample.get_s1(),
               AppSettingsExample.get_s2(),
               AppSettingsExample.get_s3(),
               AppSettingsExample.get_s4(),
               AppSettingsExample.get_s5(),
               AppSettingsExample.get_s6()]
        settings = AppSettingsExample()
        assert got == [settings.s1,
                       settings.s2,
                       settings.s3,
                       settings.s4,
                       settings.s5,
                       settings.s6]

    @override_settings(PREFIX_S5=True)
    def test_transform(self):
        """Test transform function is actually called."""
        assert AppSettingsExample.get_s5() == 'OK'

    def test_setting_methods(self):
        """Test setting objects methods."""
        assert isinstance(AppSettingsExample.s1, appsettings.Setting)
        assert AppSettingsExample.s1.get() == AppSettingsExample.get_s1()

    def test_setting_type(self):
        """Test that settings are correctly initialized."""
        from appsettings.settings import (
            IntSetting, DictSetting, check_int, check_dict)
        int_setting = IntSetting()
        dict_setting = DictSetting()
        assert int_setting.checker == check_int
        assert dict_setting.checker == check_dict
=======
        assert self.package
>>>>>>> f7689884

    def tearDown(self):
        """Tear down method."""
        del self.package<|MERGE_RESOLUTION|>--- conflicted
+++ resolved
@@ -6,12 +6,8 @@
 
 import pytest
 
-<<<<<<< HEAD
 import appsettings
 
-=======
-from django.test import TestCase
->>>>>>> f7689884
 
 def check_int(name, value):
     """Example checker function."""
@@ -51,7 +47,6 @@
 
     def test_hasttr(self):
         """Main test method."""
-<<<<<<< HEAD
         settings = AppSettingsExample()
         for setting in ('s1', 's2', 's3', 's4', 's5'):
             assert hasattr(AppSettingsExample, 'get_%s' % setting)
@@ -122,9 +117,6 @@
         dict_setting = DictSetting()
         assert int_setting.checker == check_int
         assert dict_setting.checker == check_dict
-=======
-        assert self.package
->>>>>>> f7689884
 
     def tearDown(self):
         """Tear down method."""
